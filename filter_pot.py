#!/usr/bin/env python
import sys
import polib
import os
import argparse
from copy import deepcopy
from config_loader import load_config

def is_translated(entry: polib.POEntry) -> bool:
    """msgstr(또는 복수형 msgstr_plural) 중 하나라도 채워져 있으면 '번역됨'으로 판단."""
    # 헤더 건드리지 않음
    if entry.msgid == "":
        return False

    # 주석 처리된 엔트리는 무시
    if entry.obsolete:
        return False

    # 복수형일 때
    if entry.msgid_plural:
        return any(s.strip() for s in entry.msgstr_plural.values())
    # 단수형일 때
    return bool(entry.msgstr.strip())

def make_key(entry: polib.POEntry):
    """msgctxt + msgid + msgid_plural 로 엔트리 식별."""
    return (entry.msgctxt, entry.msgid, entry.msgid_plural)

def main(src_po_path, translated_po_path, out_pot_path="remaining.pot"):

    dir_path = os.path.dirname(translated_po_path)
    if dir_path and (not os.path.isdir(dir_path) or not os.path.isfile(translated_po_path)):
        os.makedirs(dir_path, exist_ok=True)
        print(f"[+] Created directory: {dir_path}")

        # 비어 있는 번역 po 파일 생성
        with open(translated_po_path, "w", encoding="utf-8") as f:
            pass
        print(f"[+] Created empty po file: {translated_po_path}")

        # src_po_path 기준으로 POT 위치 계산
        parts = src_po_path.split("/")
        doc, country, detail, filename = parts[-4:]
        pot_path = f"./data/target/{doc}/{filename.replace('.po', '.pot')}"

        # 기존 POT가 있으면 msgstr 비우기
        if os.path.isfile(pot_path):
            po = polib.pofile(pot_path)
            for e in po:
                e.msgstr = ""
                e.msgstr_plural = {}
            po.save(pot_path)
            print(f"[=] Cleared POT msgstr: {pot_path}")
        else:
            print(f"[!] POT not found: {pot_path}")

        # 새 언어 초기화만 하고 여기서 끝냄
        return

    
    src_po = polib.pofile(src_po_path)
    trans_po = polib.pofile(translated_po_path)


    # 1) 번역된 엔트리들(msgstr 채워진 것들)의 key 집합 만들기
    translated_keys = set()
    for e in trans_po:
        if is_translated(e):
            translated_keys.add(make_key(e))

    print(f"[*] 번역된 엔트리 수: {len(translated_keys)}")

    # 2) 원문 po 에서, 번역된 key 들은 제거한 새 PO 만들기
    result = polib.POFile()
    result.metadata = dict(src_po.metadata)
    result.header = src_po.header

    kept_count = 0

    for e in src_po:
        # 헤더 엔트리는 항상 유지
        if e.msgid == "":
            result.append(deepcopy(e))
            continue

        key = make_key(e)
        # 이미 번역된 항목이면 스킵
        if key in translated_keys:
            continue

        new_e = deepcopy(e)
        # 혹시라도 msgstr 가 들어있다면 템플릿 용으로 비워줌
        new_e.msgstr = ""
        new_e.msgstr_plural = {}
        # fuzzy 등 플래그도 정리
        new_e.flags = [f for f in new_e.flags if f != "fuzzy"]

        result.append(new_e)
        kept_count += 1

    print(f"[*] 남은(미번역) 엔트리 수: {kept_count}")

    # 3) 남은 엔트리를 POT 한 버전으로만 저장
    result.save(out_pot_path)

    print(f"[+] 저장 완료:")
    print(f"    POT: {out_pot_path}")

if __name__ == "__main__":
<<<<<<< HEAD
    parser = argparse.ArgumentParser()
    parser.add_argument("--config", default="config_local.yaml")
    args = parser.parse_args()

    cfg = load_config(args.config)

    project = cfg["project"]
    languages = cfg.get("languages")

    if isinstance(languages, list):
        # 지금은 한 개만 쓴다고 가정하고 첫 번째 사용
        lang = languages[0]
    else:
        lang = languages

    files_cfg = cfg["files"]

    origin_po = files_cfg["origin_po"].format(
        project=project,
        languages=lang,
        language=lang,
        lang=lang,
    )
    trans_po = files_cfg["origin_trans_po"].format(
        project=project,
        languages=lang,
        language=lang,
        lang=lang,
    )
    out_pot = files_cfg["ai_target_pot"].format(
        project=project,
        languages=lang,
        language=lang,
        lang=lang,
    )
    pot_dir = files_cfg["pot_dir"].format(
        project=project,
        languages=lang,
        language=lang,
        lang=lang,
    )

    os.makedirs(pot_dir, exist_ok=True)
    main(origin_po, trans_po, out_pot)
=======
    # 사용법:
    #   python filter_pot.py 원문.po 번역.po [out_pot]
    if len(sys.argv) < 3:
        print("Usage: python filter_pot.py <source_po> <translated_po> [out_pot]")
        sys.exit(1)
    
    src_po = sys.argv[1]
    trans_po = sys.argv[2]
    out_pot = sys.argv[3] if len(sys.argv) >= 4 else "remaining.pot"

    main(src_po, trans_po, out_pot)
>>>>>>> 8f351b00
<|MERGE_RESOLUTION|>--- conflicted
+++ resolved
@@ -107,7 +107,6 @@
     print(f"    POT: {out_pot_path}")
 
 if __name__ == "__main__":
-<<<<<<< HEAD
     parser = argparse.ArgumentParser()
     parser.add_argument("--config", default="config_local.yaml")
     args = parser.parse_args()
@@ -151,17 +150,4 @@
     )
 
     os.makedirs(pot_dir, exist_ok=True)
-    main(origin_po, trans_po, out_pot)
-=======
-    # 사용법:
-    #   python filter_pot.py 원문.po 번역.po [out_pot]
-    if len(sys.argv) < 3:
-        print("Usage: python filter_pot.py <source_po> <translated_po> [out_pot]")
-        sys.exit(1)
-    
-    src_po = sys.argv[1]
-    trans_po = sys.argv[2]
-    out_pot = sys.argv[3] if len(sys.argv) >= 4 else "remaining.pot"
-
-    main(src_po, trans_po, out_pot)
->>>>>>> 8f351b00
+    main(origin_po, trans_po, out_pot)