--- conflicted
+++ resolved
@@ -83,17 +83,14 @@
         required=True,
         help="list of language codes")
     parser.add_argument(
-<<<<<<< HEAD
         '--fixed_example_json',
         type=str,
         default='fixed_examples.json',
         help="fixed JSON file to use for translation examples"
-=======
         '--batch-size',
         type=int,
         default=5,
         help='Number of entries to translate in one batch (default: 5)'
->>>>>>> 022bd025
     )
     return parser.parse_args()
 
