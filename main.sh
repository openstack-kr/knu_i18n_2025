#!/bin/bash
set -e

# Positional args:
#   $1 = MODEL  (default: "llama3.2:3b")
#   $2 = LANGS  (default: "ko_KR")
#   $3 = LLM_MODE (default: "ollama")
MODEL=${1:-"llama3.2:3b"}
LANGS=${2:-"ko_KR"}
LLM_MODE=${3:-"ollama"}

# 1) make sure the model is available in local ollama
if command -v ollama >/dev/null 2>&1; then
  echo "[main.sh] pulling model: $MODEL ..."
  # if the model already exists, this is a quick no-op
  ollama pull $MODEL || echo "[main.sh] warning: could not pull model (ollama daemon running?)"
else
  echo "[main.sh] warning: ollama is not installed or not in PATH. skipping model pull."
fi

echo "[main.sh] LLM_MODE = $LLM_MODE"

# You can tune these arguments for performance / partial translation:
#   --workers   : number of parallel threads (default: 1)
#   --start/end : entry index range to translate (default: 0 ~ all)
#   --batch-size: entries per LLM call (default: 5)
python translate.py \
  --model $MODEL \
  --llm-mode "$LLM_MODE" \
  --workers 1 \
<<<<<<< HEAD
  --start 0 --end 40 \
=======
  --start 0 --end -1 \
>>>>>>> 6a8dd676
  --pot_dir ./pot \
  --po_dir ./po \
  --pot_file "./pot/nova_ex.pot" \
  --glossary_dir ./glossary \
  --example_dir ./po-example \
  --glossary_url "https://opendev.org/openstack/i18n/raw/commit/129b9de7be12740615d532591792b31566d0972f/glossary/locale/{lang}/LC_MESSAGES/glossary.po" \
  --glossary_po_file "glossary.po" \
  --glossary_json_file "glossary.json" \
  --example_url "https://opendev.org/openstack/nova/raw/branch/master/nova/locale/{lang}/LC_MESSAGES/nova.po" \
  --example_file "nova-nova-locale.po" \
  --fixed_example_json "fixed_examples.json" \
  --batch-size "5" \
  --languages "$LANGS"<|MERGE_RESOLUTION|>--- conflicted
+++ resolved
@@ -28,11 +28,7 @@
   --model $MODEL \
   --llm-mode "$LLM_MODE" \
   --workers 1 \
-<<<<<<< HEAD
-  --start 0 --end 40 \
-=======
   --start 0 --end -1 \
->>>>>>> 6a8dd676
   --pot_dir ./pot \
   --po_dir ./po \
   --pot_file "./pot/nova_ex.pot" \
