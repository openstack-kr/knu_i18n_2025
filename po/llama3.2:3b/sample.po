--- conflicted
+++ resolved
@@ -9,11 +9,7 @@
 msgstr ""
 "Project-Id-Version: PROJECT VERSION\n"
 "Report-Msgid-Bugs-To: EMAIL@ADDRESS\n"
-<<<<<<< HEAD
 "POT-Creation-Date: 2025-10-31 09:15+0000\n"
-=======
-"POT-Creation-Date: 2025-10-18 20:23+0900\n"
->>>>>>> 2cf2665c
 "PO-Revision-Date: YEAR-MO-DA HO:MI+ZONE\n"
 "Last-Translator: FULL NAME <EMAIL@ADDRESS>\n"
 "Language-Team: LANGUAGE <LL@li.org>\n"
@@ -34,11 +30,7 @@
 
 #: ../../<reno.sphinxext stable/pike>:58
 msgid "Fixed deadlock when logging from a tpool thread."
-<<<<<<< HEAD
 msgstr "풀에 대한 고정된Deadlock을 로그에서 t풀 스레드에서 해결했습니다."
-=======
-msgstr "풀 deadlock를 발생시킬 때 로그를 tpool 스레드에서 실행하는 경우 fixed되었습니다."
->>>>>>> 2cf2665c
 
 #: ../../<reno.sphinxext stable/ocata>:14
 msgid ""
@@ -49,28 +41,16 @@
 "greenthreads, all deadlocked. The fix is to use a mutex that works across"
 " different greenlets and different pthreads."
 msgstr ""
-<<<<<<< HEAD
 "오브젝트 풀에서 로그를 사용할 때 deadlock이 발생했습니다. 오브젝트 서버는 성능을 위해 메인 스레드 outside IO-"
 "intensive 메소드를 실행합니다. 이전에, 그 중 하나가 로그를 시도하면, 이것은 eventually object服务器에 "
 "hundreds 또는 thousands of greenthreads, all deadlocked. fix는 mutex가 "
 "different greenlets 및 different pthreads across에서 작동하는 것을 사용하여."
-=======
-"오브젝트 풀에서 로그를 로그ging 할 때 deadlock이 발생했습니다. 오브젝트 서버는 성능을 위해 메인 스레드 outside "
-"IO-intensive 메소드를 실행합니다. 이전에, 그 중 하나가 로그를 시도할 경우, 이것은 eventually crash로 "
-"이어지며, hundreds 또는 thousands greenthread의 오브젝트 서버가 deadlocked 할 수 있습니다. "
-"fix는 mutex가 different greenlets 및 different pthreads across에서 작동하는 것을 위해 "
-"사용하여."
->>>>>>> 2cf2665c
 
 #: ../../<reno.sphinxext stable/pike>:305
 msgid ""
 "Fixed encoding issue in ssync where a mix of ascii and non-ascii metadata"
 " values would cause an error."
-<<<<<<< HEAD
 msgstr "SSYNC에서 ASCII와 비ASCII 메타데이터 값의 混합을 이유로 오류가 발생하는 문제를 해결했습니다."
-=======
-msgstr "SSYNC에서 mixed ASCII와 비ASCII 메타데이터 값이 혼합되어 오류를 일으켰던 인코딩 문제가 해결되었습니다."
->>>>>>> 2cf2665c
 
 #: ../../<reno.sphinxext stable/newton>:48 stable/ocata>:50 stable/pike>:297
 msgid ""
@@ -84,13 +64,9 @@
 msgid ""
 "Fixed issue where bulk requests using xml and expect 100-continue would "
 "return a malformed HTTP response."
-<<<<<<< HEAD
 msgstr ""
 "bulk 요청을 사용하여 xml과 함께 bulk 요청이 성공할 때는 100-continue를 예상했지만 잘못된 HTTP 응답을 "
 "반환하는 문제가 해결되었습니다."
-=======
-msgstr "bulk 요청을 XML로 사용하여 100-Continue를 예상할 때, 오류가 발생하는 문제가 해결되었습니다."
->>>>>>> 2cf2665c
 
 #: ../../<reno.sphinxext stable/train>:237
 msgid "Fixed listings for sharded containers."
@@ -100,13 +76,7 @@
 msgid ""
 "Fixed logging of IP and port in the proxy-server; in particular, internal"
 " clients now correctly log about the replication IP/port."
-<<<<<<< HEAD
 msgstr "클라이언트의 로그가 고정되었습니다. 특히, 내부 클라이언트는 복제 IP/port에 대한 정확한 로그를 제공합니다."
-=======
-msgstr ""
-"클라이언트의 프록시 서버에서 IP와 포트를 정상적으로 로그할 수 있습니다. 특히 복제 IP/포트에 대한 내부 클라이언트의 로그는 "
-"올바르게 수행됩니다."
->>>>>>> 2cf2665c
 
 #: ../../<reno.sphinxext unmaintained/yoga>:68
 msgid ""
@@ -122,13 +92,7 @@
 msgid ""
 "Fixed non-deterministic suffix updates in hashes.pkl where a partition "
 "may be updated much less often than expected."
-<<<<<<< HEAD
 msgstr "hashes.pkl에서 파티션을 업데이트하는 비결정적尾문을 고정했습니다. 파티션은 예상보다 매우 적게 업데이트될 수 있습니다."
-=======
-msgstr ""
-"고정 비일관성 있는 접속자 수fix 업데이트가 hashes.pkl 에서 where a partition may be updated "
-"much less often than expected."
->>>>>>> 2cf2665c
 
 #: ../../<reno.sphinxext stable/pike>:22 stable/queens>:110 stable/stein>:191
 msgid "Fixed rare socket leak on range requests to erasure-coded objects."
@@ -174,11 +138,7 @@
 
 #: ../../<reno.sphinxext stable/pike>:325
 msgid "Log correct status code for conditional requests."
-<<<<<<< HEAD
 msgstr "Conditional 요청에 대한 로그 correct 상태 코드를 적용합니다."
-=======
-msgstr "상태 코드를 확인하여 조건부 요청에 대한 로그를 적용합니다."
->>>>>>> 2cf2665c
 
 #: ../../<reno.sphinxext stable/queens>:219
 msgid ""
@@ -195,13 +155,8 @@
 "in Swift 2.4.0 and is replaced by ``interval``. It may be removed in a "
 "future release."
 msgstr ""
-<<<<<<< HEAD
 "* `run_pause`의 로그 비상주의 경고. 이 설정은 Swift 2.4.0에서 비상시되었으며, `interval`에 "
 "대체됩니다. 향후 릴리스에서 제거될 수 있습니다."
-=======
-"`run_pause`의 로그 비상주의 경고를 표시합니다. `run_pause` 설정은 Swift 2.4.0에서 비상주되었습니다. 이"
-" 설정은 `interval`로 대체되고 향후 릴리스에서 제거될 수 있습니다."
->>>>>>> 2cf2665c
 
 #: ../../<reno.sphinxext stable/train>:308
 msgid ""
@@ -218,11 +173,7 @@
 
 #: ../../<reno.sphinxext unmaintained/wallaby>:159
 msgid "Log progress per partition when relinking/cleaning up."
-<<<<<<< HEAD
 msgstr "partition당 로그를 진행하고 재링크/정리하는 경우"
-=======
-msgstr "partition당 로그를 진행하여 재링크/정리하는 경우"
->>>>>>> 2cf2665c
 
 #: ../../<reno.sphinxext stable/pike>:309
 msgid "Log the correct request type of a subrequest downstream of copy."
@@ -236,11 +187,7 @@
 msgid ""
 "Lower bounds of dependencies have been updated to reflect what is "
 "actually tested."
-<<<<<<< HEAD
 msgstr "대신 의 의존성의 하한 giới hạn이 실제로 테스트되는 것을 반영하기 위해 업데이트되었습니다."
-=======
-msgstr "대속 의존성의 하한 값이 실제로 테스트되는 것을 반영하여 업데이트되었습니다."
->>>>>>> 2cf2665c
 
 #: ../../<reno.sphinxext unmaintained/wallaby>:70
 msgid ""
@@ -267,26 +214,16 @@
 "Memcache client error-limiting is now configurable. See the "
 "``error_suppression_*`` options in etc/memcache.conf-sample"
 msgstr ""
-<<<<<<< HEAD
 "메모리 캐시 클라이언트 오류 제한은 jetzt-configurable입니다. see the "
 "``error_suppression_*`` options in etc/memcache.conf-sample"
-=======
-"캐시 클라이언트 오류 제한은 jetzt 구성 가능합니다. ``error_suppression_*`` 옵션을 etc/memcache"
-".conf-sample 에서 확인하십시오."
->>>>>>> 2cf2665c
 
 #: ../../<reno.sphinxext stable/2023.2>:42
 msgid ""
 "Metrics are now emitted for a variety of S3 error responses, in the form "
 "``s3api.<status_int>.<error_class>[.<reason>]``"
 msgstr ""
-<<<<<<< HEAD
 "이러한 상태는 이제 S3 오류 응답의 다양한 종류에 대해 메트릭이 발생합니다. 형식은 "
 "`s3api.<상태_인터스>.<오류_클래스>[.<사유>]`입니다."
-=======
-"메트릭이 이제 S3 오류 응답의 다양한 형태에서.emit됩니다. 형식은 "
-"`s3api.<상태_int>.<오류_클래스>[.<사유>]`입니다."
->>>>>>> 2cf2665c
 
 #: ../../<reno.sphinxext unmaintained/zed>:49
 msgid ""
@@ -294,13 +231,8 @@
 "created or already existed, allowing a better understanding of the reason"
 " for handoffs in the cluster."
 msgstr ""
-<<<<<<< HEAD
 "`클러스터`는 분할을 위해 사용된 데이터베이스가 생성되었는지 또는 이미 존재했는지에 대한 métrics가.now "
 "에mitted되었습니다. 이것은 `cleaving`을 사용한 하드오프의 이유를 더 잘 이해하는 데 도움이 됩니다."
-=======
-"클러스터에서 데이터를 분할하기 위해 사용된 데이터베이스가 이미 존재하거나 생성되었는지에 대한 메트릭이.now에.emit되고 있으므로"
-" 클러스터 내의 하드오프의 이유를 더 잘 이해할 수 있습니다."
->>>>>>> 2cf2665c
 
 #: ../../<reno.sphinxext stable/2023.2>:40
 msgid "Metrics improvements:"
@@ -331,10 +263,5 @@
 "``Content-Length`` or ``Transfer-Encoding: chunked`` header, similar to "
 "other containers."
 msgstr ""
-<<<<<<< HEAD
 "Uploads to 컨테이너에 오브젝트 버전화가 활성화된 경우 अब ``Content-Length`` 또는 ``Transfer-"
 "Encoding: chunked`` 헤더가 필요합니다. 다른 컨테이너와 유사하게."
-=======
-"컨테이너에 오브젝트 버전화가 활성화된 경우, ``Content-Length`` 또는 ``Transfer-Encoding: "
-"chunked`` 헤더가 필요합니다. 다른 컨테이너와 마찬가지로."
->>>>>>> 2cf2665c
