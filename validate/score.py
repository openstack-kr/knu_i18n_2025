# -*- coding: utf-8 -*-
"""
Compare two PO files semantically using SimCSE.
- Match entries by key: (msgctxt, msgid, plural_index)
- Encode with SimCSE (SentenceTransformers) and compute cosine similarity
- Save JSON report
- Update ONLY the LAST row of experiments.csv with summary metrics
- (Optional) Auto-select latest .po via --b-latest-in [--b-pattern]

Usage examples:
  python score.py --a base.po --b new.po --out result.json
  python score.py --a base.po --b-latest-in po/ko_KR --out result.json --b-pattern guide.po
"""

from __future__ import annotations
from datetime import datetime
import argparse
import csv
import io
import json
import re
import statistics
import sys
from pathlib import Path

import polib
import torch
from sentence_transformers import SentenceTransformer, util
from babel.messages.pofile import read_po as babel_read_po


# --------------------------
# Utilities
# --------------------------
def normalize_text(s: str, do_norm: bool = False, do_lower: bool = False) -> str:
    if s is None:
        s = ""
    if do_norm:
        s = re.sub(r"\s+", " ", s.strip())
    if do_lower:
        s = s.lower()
    return s


def load_po_entries(path: Path, only_translated=False, skip_fuzzy=False,
                    do_norm=False, do_lower=False):
    """
    Return dict: key -> string
      key = (context, msgid, plural_index)
    Try polib first; on failure, fallback to babel.
    """
    def _from_polib(po):
        m = {}
        for e in po:
            if e.obsolete:
                continue
            if e.msgid == "" and not e.msgid_plural:  # header
                continue
            if skip_fuzzy and "fuzzy" in (e.flags or []):
                continue
            if e.msgid_plural:
                if e.msgstr_plural:
                    for idx, s in sorted(e.msgstr_plural.items(), key=lambda kv: int(kv[0])):
                        s = normalize_text(s, do_norm, do_lower)
                        if only_translated and s == "":
                            continue
                        m[(e.msgctxt or "", e.msgid, int(idx))] = s
                else:
                    s = normalize_text("", do_norm, do_lower)
                    if not (only_translated and s == ""):
                        m[(e.msgctxt or "", e.msgid, 0)] = s
            else:
                s = normalize_text(e.msgstr, do_norm, do_lower)
                if only_translated and s == "":
                    continue
                m[(e.msgctxt or "", e.msgid, 0)] = s
        return m

    try:
        po = polib.pofile(str(path), wrapwidth=0)
        return _from_polib(po)
    except Exception:
        # Fallback to babel
        raw = path.read_bytes().lstrip(b"\xef\xbb\xbf")
        text = raw.decode("utf-8", errors="ignore")
        if not text.lstrip().startswith('msgid ""'):
            text = 'msgid ""\nmsgstr ""\n\n' + text
        cat = babel_read_po(io.StringIO(text), locale=None)
        m = {}
        for msg in cat:
            if msg.id is None:
                continue
            ctx = msg.context or ""
            if isinstance(msg.id, tuple):  # plural
                strings = msg.string if isinstance(msg.string, tuple) else (msg.string,)
                for idx, s in enumerate(strings):
                    s = normalize_text(s, do_norm, do_lower)
                    if only_translated and s == "":
                        continue
                    m[(ctx, msg.id[0], idx)] = s
            else:
                s = normalize_text(msg.string, do_norm, do_lower)
                if only_translated and s == "":
                    continue
                m[(ctx, msg.id, 0)] = s
        return m


def batched(iterable, n: int):
    for i in range(0, len(iterable), n):
        yield iterable[i:i + n]


def find_latest_po(directory: Path, pattern: str | None = None) -> Path:
    """Pick the most recently modified .po under directory. Optional substring filter."""
    if not directory.exists():
        print(f"[ERROR] directory not found: {directory}", file=sys.stderr)
        sys.exit(1)
    cands = []
    for p in directory.rglob("*.po"):
        if pattern and pattern not in str(p):
            continue
        cands.append(p)
    if not cands:
        print(f"[ERROR] no .po found in {directory} (pattern={pattern})", file=sys.stderr)
        sys.exit(1)
    cands.sort(key=lambda x: x.stat().st_mtime, reverse=True)
    latest = cands[0]
    print(f"[auto] Selected latest PO: {latest}")
    return latest


# --------------------------
# Main
# --------------------------
def main():
    ap = argparse.ArgumentParser()
    ap.add_argument("--a", required=True, help="Baseline/reference PO file")
    ap.add_argument("--b", help="Target PO file to compare")
    ap.add_argument("--b-latest-in", help="Directory to auto-pick the latest PO")
    ap.add_argument("--b-pattern", help="Substring to filter when picking latest PO")
    ap.add_argument("--out", required=True, help="Path (ignored name; JSON saved under validate/json/<po>_timestamp.json)")
    ap.add_argument("--model", default="princeton-nlp/sup-simcse-roberta-base")
    ap.add_argument("--batch-size", type=int, default=64)
    ap.add_argument("--threshold", type=float, default=0.80)
    ap.add_argument("--only-translated", action="store_true")
    ap.add_argument("--skip-fuzzy", action="store_true")
    ap.add_argument("--normalize-text", action="store_true")
    ap.add_argument("--lowercase", action="store_true")
    ap.add_argument("--topk", type=int, default=20)
    ap.add_argument("--experiments_csv",
                    default=str(Path(__file__).resolve().parent.parent / "experiments.csv"))
    args = ap.parse_args()

    pa = Path(args.a)
    if not pa.exists():
        print(f"[ERROR] file not found: {pa}", file=sys.stderr)
        sys.exit(1)

    if args.b_latest_in:
        pb = find_latest_po(Path(args.b_latest_in), args.b_pattern)
    elif args.b:
        pb = Path(args.b)
    else:
        print("[ERROR] Must specify either --b or --b-latest-in", file=sys.stderr)
        sys.exit(1)

    if not pb.exists():
        print(f"[ERROR] file not found: {pb}", file=sys.stderr)
        sys.exit(1)

    # --- Load entries
    A = load_po_entries(pa, args.only_translated, args.skip_fuzzy,
                        args.normalize_text, args.lowercase)
    B = load_po_entries(pb, args.only_translated, args.skip_fuzzy,
                        args.normalize_text, args.lowercase)

    common_keys = sorted(set(A.keys()) & set(B.keys()))
    if not common_keys:
        print("[WARN] No overlapping msgid keys.", file=sys.stderr)

    pairs = [(k, A[k], B[k]) for k in common_keys]

    # --- Model
    device = "cuda" if torch.cuda.is_available() else "cpu"
    model = SentenceTransformer(args.model, device=device)

    sims: list[float] = []

    def encode_texts(texts):
        return model.encode(texts, convert_to_tensor=True, normalize_embeddings=True)

    for batch in batched(pairs, args.batch_size):
        a_texts = [p[1] for p in batch]
        b_texts = [p[2] for p in batch]
        emb_a = encode_texts(a_texts)
        emb_b = encode_texts(b_texts)
        cos = util.cos_sim(emb_a, emb_b).diag().tolist()
        sims.extend(cos)

    # --- Stats
    if sims:
        avg = float(sum(sims) / len(sims))
        med = float(statistics.median(sims))
        p90 = float(statistics.quantiles(sims, n=10)[-1]) if len(sims) >= 10 else None
        ratio = 100.0 * sum(1 for s in sims if s >= args.threshold) / len(sims)
    else:
        avg = med = ratio = 0.0
        p90 = None

    # --- JSON out
    out_dir = Path("validate/json")
    out_dir.mkdir(parents=True, exist_ok=True)
    ts = datetime.now().strftime("%Y%m%d_%H%M")
    pout = out_dir / f"{pb.stem}_{ts}.json"

    report = {
        "metadata": {
            "file_a": str(pa),
            "file_b": str(pb),
            "model": args.model,
            "device": device,
            "threshold": args.threshold,
            "only_translated": args.only_translated,
            "skip_fuzzy": args.skip_fuzzy,
            "normalize_text": args.normalize_text,
            "lowercase": args.lowercase,
            "pairs": len(sims),
        },
        "summary": {
            "num_common_pairs": len(sims),
            "avg_similarity": round(avg, 4),
            "median_similarity": round(med, 4) if sims else None,
            "p90_similarity": round(p90, 4) if p90 is not None else None,
            "pct_over_threshold": round(ratio, 2),
        },
    }
    pout.write_text(json.dumps(report, ensure_ascii=False, indent=2), encoding="utf-8")
    print(f"Saved: {pout}")
    if sims:
<<<<<<< HEAD
        print(f"Pairs={len(sims)} | Avg={avg:.4f} | Med={med:.4f} | ≥{args.threshold} = {ratio:.2f}%")
=======
        print(
            f"Pairs={len(sims)} | "
            f"Avg={avg:.4f} | "
            f"Med={med:.4f} | "
            f"≥{args.threshold} = {ratio:.2f}%"
        )
>>>>>>> 2bd2d5e4
    else:
        print("No comparable pairs found.")

    # --- CSV update: ONLY last row
    csv_path = Path(args.experiments_csv)
    if csv_path.exists():
        with csv_path.open("r", newline="", encoding="utf-8") as f:
            reader = csv.DictReader(f)
            rows = list(reader)
            fields = reader.fieldnames or []

        # Ensure columns exist
        need_cols = ["Avg_sim", "Med_sim", "sim_over_0.8(≥0.8)"]
        for c in need_cols:
            if c not in fields:
                fields.append(c)

        if rows:
            last = rows[-1]
            last["Avg_sim"] = f"{avg:.4f}"
            last["Med_sim"] = f"{med:.4f}"
            last["sim_over_0.8(≥0.8)"] = f"{ratio:.2f}"
            rows[-1] = last
        else:
            print(f"[WARN] {csv_path} is empty. Nothing to update.", file=sys.stderr)

        # Write back with quoting to protect paths containing ':' etc.
        with csv_path.open("w", newline="", encoding="utf-8") as f:
            writer = csv.DictWriter(f, fieldnames=fields, quoting=csv.QUOTE_ALL)
            writer.writeheader()
            writer.writerows(rows)
        print(f"[quality] Updated only the last row in: {csv_path}")
    else:
        print(f"[quality] experiments.csv not found, skip update: {csv_path}")


if __name__ == "__main__":
    main()<|MERGE_RESOLUTION|>--- conflicted
+++ resolved
@@ -2,25 +2,32 @@
 """
 Compare two PO files semantically using SimCSE.
 - Match entries by key: (msgctxt, msgid, plural_index)
-- Encode with SimCSE (SentenceTransformers) and compute cosine similarity
-- Save JSON report
-- Update ONLY the LAST row of experiments.csv with summary metrics
-- (Optional) Auto-select latest .po via --b-latest-in [--b-pattern]
-
-Usage examples:
-  python score.py --a base.po --b new.po --out result.json
-  python score.py --a base.po --b-latest-in po/ko_KR --out result.json --b-pattern guide.po
+- Embed msgstr pairs with a SimCSE model
+- Compute cosine similarity, summary stats, and top-K examples
+- Save a JSON report.
+
+Usage:
+  python po_simcse_compare.py --a A.po --b B.po --out result.json
+Options:
+  --model MODEL_NAME        (default: princeton-nlp/sup-simcse-roberta-base)
+  --batch-size N            (default: 64)
+  --threshold 0.80          (report %≥threshold)
+  --only-translated         (skip empty msgstr)
+  --skip-fuzzy              (skip entries with 'fuzzy' flag)
+  --normalize-text          (strip + collapse spaces before embedding)
+  --lowercase               (lowercase before embedding)
+  --topk 20                 (how many best/worst pairs to store in JSON)
 """
 
-from __future__ import annotations
-from datetime import datetime
+from datetime import datetime, timedelta
 import argparse
-import csv
-import io
 import json
 import re
+import sys
+import io
 import statistics
-import sys
+import csv
+from datetime import datetime
 from pathlib import Path
 
 import polib
@@ -28,11 +35,9 @@
 from sentence_transformers import SentenceTransformer, util
 from babel.messages.pofile import read_po as babel_read_po
 
-
-# --------------------------
-# Utilities
-# --------------------------
-def normalize_text(s: str, do_norm: bool = False, do_lower: bool = False) -> str:
+timestamp = (datetime.now() + timedelta(hours=9)).strftime("%Y%m%d_%H%M")
+
+def normalize_text(s: str, do_norm=False, do_lower=False) -> str:
     if s is None:
         s = ""
     if do_norm:
@@ -47,6 +52,7 @@
     """
     Return dict: key -> string
       key = (context, msgid, plural_index)
+      where plural_index is int or 0 for singular
     Try polib first; on failure, fallback to babel.
     """
     def _from_polib(po):
@@ -54,13 +60,17 @@
         for e in po:
             if e.obsolete:
                 continue
-            if e.msgid == "" and not e.msgid_plural:  # header
+            # skip header
+            if e.msgid == "" and not e.msgid_plural:
                 continue
             if skip_fuzzy and "fuzzy" in (e.flags or []):
                 continue
+
             if e.msgid_plural:
                 if e.msgstr_plural:
-                    for idx, s in sorted(e.msgstr_plural.items(), key=lambda kv: int(kv[0])):
+                    for idx, s in sorted(
+                        e.msgstr_plural.items(), key=lambda kv: int(
+                            kv[0])):
                         s = normalize_text(s, do_norm, do_lower)
                         if only_translated and s == "":
                             continue
@@ -80,7 +90,6 @@
         po = polib.pofile(str(path), wrapwidth=0)
         return _from_polib(po)
     except Exception:
-        # Fallback to babel
         raw = path.read_bytes().lstrip(b"\xef\xbb\xbf")
         text = raw.decode("utf-8", errors="ignore")
         if not text.lstrip().startswith('msgid ""'):
@@ -92,7 +101,8 @@
                 continue
             ctx = msg.context or ""
             if isinstance(msg.id, tuple):  # plural
-                strings = msg.string if isinstance(msg.string, tuple) else (msg.string,)
+                strings = msg.string if isinstance(
+                    msg.string, tuple) else (msg.string,)
                 for idx, s in enumerate(strings):
                     s = normalize_text(s, do_norm, do_lower)
                     if only_translated and s == "":
@@ -106,40 +116,16 @@
         return m
 
 
-def batched(iterable, n: int):
+def batched(iterable, n):
     for i in range(0, len(iterable), n):
         yield iterable[i:i + n]
 
 
-def find_latest_po(directory: Path, pattern: str | None = None) -> Path:
-    """Pick the most recently modified .po under directory. Optional substring filter."""
-    if not directory.exists():
-        print(f"[ERROR] directory not found: {directory}", file=sys.stderr)
-        sys.exit(1)
-    cands = []
-    for p in directory.rglob("*.po"):
-        if pattern and pattern not in str(p):
-            continue
-        cands.append(p)
-    if not cands:
-        print(f"[ERROR] no .po found in {directory} (pattern={pattern})", file=sys.stderr)
-        sys.exit(1)
-    cands.sort(key=lambda x: x.stat().st_mtime, reverse=True)
-    latest = cands[0]
-    print(f"[auto] Selected latest PO: {latest}")
-    return latest
-
-
-# --------------------------
-# Main
-# --------------------------
 def main():
     ap = argparse.ArgumentParser()
-    ap.add_argument("--a", required=True, help="Baseline/reference PO file")
-    ap.add_argument("--b", help="Target PO file to compare")
-    ap.add_argument("--b-latest-in", help="Directory to auto-pick the latest PO")
-    ap.add_argument("--b-pattern", help="Substring to filter when picking latest PO")
-    ap.add_argument("--out", required=True, help="Path (ignored name; JSON saved under validate/json/<po>_timestamp.json)")
+    ap.add_argument("--a", required=True)
+    ap.add_argument("--b", required=True)
+    ap.add_argument("--out", required=True)
     ap.add_argument("--model", default="princeton-nlp/sup-simcse-roberta-base")
     ap.add_argument("--batch-size", type=int, default=64)
     ap.add_argument("--threshold", type=float, default=0.80)
@@ -148,28 +134,17 @@
     ap.add_argument("--normalize-text", action="store_true")
     ap.add_argument("--lowercase", action="store_true")
     ap.add_argument("--topk", type=int, default=20)
-    ap.add_argument("--experiments_csv",
-                    default=str(Path(__file__).resolve().parent.parent / "experiments.csv"))
+    ap.add_argument("--experiments_csv", default=str(Path(__file__).
+    resolve().parent.parent / "experiments.csv"))
     args = ap.parse_args()
 
-    pa = Path(args.a)
-    if not pa.exists():
-        print(f"[ERROR] file not found: {pa}", file=sys.stderr)
+    pa, pb, pout = Path(args.a), Path(args.b), Path(args.out)
+    if not pa.exists() or not pb.exists():
+        missing = pa if not pa.exists() else pb
+        print(f"[ERROR] file not found: {missing}", file=sys.stderr)
         sys.exit(1)
 
-    if args.b_latest_in:
-        pb = find_latest_po(Path(args.b_latest_in), args.b_pattern)
-    elif args.b:
-        pb = Path(args.b)
-    else:
-        print("[ERROR] Must specify either --b or --b-latest-in", file=sys.stderr)
-        sys.exit(1)
-
-    if not pb.exists():
-        print(f"[ERROR] file not found: {pb}", file=sys.stderr)
-        sys.exit(1)
-
-    # --- Load entries
+    # 1) Load entries
     A = load_po_entries(pa, args.only_translated, args.skip_fuzzy,
                         args.normalize_text, args.lowercase)
     B = load_po_entries(pb, args.only_translated, args.skip_fuzzy,
@@ -177,19 +152,25 @@
 
     common_keys = sorted(set(A.keys()) & set(B.keys()))
     if not common_keys:
-        print("[WARN] No overlapping msgid keys.", file=sys.stderr)
-
+        print("[WARN] No overlapping msgid keys to compare.", file=sys.stderr)
+
+    # 2) Build pairs
     pairs = [(k, A[k], B[k]) for k in common_keys]
 
-    # --- Model
+    # 3) Load model
     device = "cuda" if torch.cuda.is_available() else "cpu"
     model = SentenceTransformer(args.model, device=device)
 
-    sims: list[float] = []
+    # 4) Encode & cosine similarity
+    sims = []
 
     def encode_texts(texts):
-        return model.encode(texts, convert_to_tensor=True, normalize_embeddings=True)
-
+        return model.encode(
+            texts,
+            convert_to_tensor=True,
+            normalize_embeddings=True)
+
+    # batched to save memory
     for batch in batched(pairs, args.batch_size):
         a_texts = [p[1] for p in batch]
         b_texts = [p[2] for p in batch]
@@ -198,88 +179,139 @@
         cos = util.cos_sim(emb_a, emb_b).diag().tolist()
         sims.extend(cos)
 
-    # --- Stats
+    # 5) Stats
     if sims:
         avg = float(sum(sims) / len(sims))
         med = float(statistics.median(sims))
-        p90 = float(statistics.quantiles(sims, n=10)[-1]) if len(sims) >= 10 else None
-        ratio = 100.0 * sum(1 for s in sims if s >= args.threshold) / len(sims)
+        p90 = float(statistics.quantiles(sims, n=10)
+                    [-1]) if len(sims) >= 10 else None
+        above = sum(1 for s in sims if s >= args.threshold)
+        ratio = above / len(sims) * 100.0
     else:
-        avg = med = ratio = 0.0
-        p90 = None
-
-    # --- JSON out
-    out_dir = Path("validate/json")
-    out_dir.mkdir(parents=True, exist_ok=True)
-    ts = datetime.now().strftime("%Y%m%d_%H%M")
-    pout = out_dir / f"{pb.stem}_{ts}.json"
-
+        avg = med = p90 = ratio = 0.0
+
+    # 6) Top-K examples
+    # attach info for sorting
+    detailed = []
+    for (k, sA, sB), sc in zip(pairs, sims):
+        ctx, msgid, idx = k
+        detailed.append({
+            "similarity": float(sc),
+            "context": ctx,
+            "msgid": msgid,
+            "plural_index": idx,
+            "a_msgstr": sA,
+            "b_msgstr": sB
+        })
+    topk = sorted(
+        detailed,
+        key=lambda x: x["similarity"],
+        reverse=True)[
+        :args.topk]
+    worstk = sorted(detailed, key=lambda x: x["similarity"])[:args.topk]
+
+    # 7) Save JSON
     report = {
         "metadata": {
             "file_a": str(pa),
             "file_b": str(pb),
             "model": args.model,
-            "device": device,
+            "batch_size": args.batch_size,
             "threshold": args.threshold,
             "only_translated": args.only_translated,
             "skip_fuzzy": args.skip_fuzzy,
             "normalize_text": args.normalize_text,
             "lowercase": args.lowercase,
-            "pairs": len(sims),
+            "device": device
         },
         "summary": {
             "num_common_pairs": len(sims),
             "avg_similarity": round(avg, 4),
             "median_similarity": round(med, 4) if sims else None,
             "p90_similarity": round(p90, 4) if p90 is not None else None,
-            "pct_over_threshold": round(ratio, 2),
+            "pct_over_threshold": round(ratio, 2)
         },
+        "top_k_most_similar": topk,
+        "top_k_least_similar": worstk
     }
-    pout.write_text(json.dumps(report, ensure_ascii=False, indent=2), encoding="utf-8")
+    out_dir = Path("validate/json")
+    out_dir.mkdir(parents=True, exist_ok=True)
+
+    # extract PO filename (ex: guide.po → guide)
+    po_basename = pb.stem
+    timestamp = datetime.now().strftime("%Y%m%d_%H%M")
+    pout = out_dir / f"{po_basename}_{timestamp}.json"
+
+    # --- write json file ---
+    pout.write_text(
+        json.dumps(report, ensure_ascii=False, indent=2),
+        encoding="utf-8")
     print(f"Saved: {pout}")
     if sims:
-<<<<<<< HEAD
-        print(f"Pairs={len(sims)} | Avg={avg:.4f} | Med={med:.4f} | ≥{args.threshold} = {ratio:.2f}%")
-=======
         print(
             f"Pairs={len(sims)} | "
             f"Avg={avg:.4f} | "
             f"Med={med:.4f} | "
             f"≥{args.threshold} = {ratio:.2f}%"
         )
->>>>>>> 2bd2d5e4
     else:
         print("No comparable pairs found.")
 
-    # --- CSV update: ONLY last row
+    # 8) experiments.csv 업데이트
     csv_path = Path(args.experiments_csv)
     if csv_path.exists():
+        target_po_abs = str(pb.resolve())
+        target_po_name = pb.name
+
         with csv_path.open("r", newline="", encoding="utf-8") as f:
             reader = csv.DictReader(f)
             rows = list(reader)
             fields = reader.fieldnames or []
 
-        # Ensure columns exist
+        # 칼럼
         need_cols = ["Avg_sim", "Med_sim", "sim_over_0.8(≥0.8)"]
         for c in need_cols:
             if c not in fields:
                 fields.append(c)
 
-        if rows:
-            last = rows[-1]
-            last["Avg_sim"] = f"{avg:.4f}"
-            last["Med_sim"] = f"{med:.4f}"
-            last["sim_over_0.8(≥0.8)"] = f"{ratio:.2f}"
-            rows[-1] = last
-        else:
-            print(f"[WARN] {csv_path} is empty. Nothing to update.", file=sys.stderr)
-
-        # Write back with quoting to protect paths containing ':' etc.
+        updated = False
+        for r in rows:
+            po_field = (r.get("po_file") or "").strip()
+            if not po_field:
+                continue
+            try:
+                same = (str(Path(po_field).resolve()) == target_po_abs) or (Path(po_field).name == target_po_name)
+            except Exception:
+                same = (Path(po_field).name == target_po_name)
+            if same:
+                r["Avg_sim"] = f"{avg:.4f}" if sims else "0.0000"
+                r["Med_sim"] = f"{med:.4f}" if sims else "0.0000"
+                r["sim_over_0.8(≥0.8)"] = f"{ratio:.2f}"
+                updated = True
+
+        if not updated:
+            rows.append({
+                "timestamp": datetime.now().strftime("%Y-%m-%dT%H:%M"),
+                "model": args.model,
+                "pot_file": "",
+                "po_file": target_po_abs,
+                "duration_sec": "",
+                "git_commit": "",
+                "git_branch": "",
+                "Avg_sim": f"{avg:.4f}" if sims else "0.0000",
+                "Med_sim": f"{med:.4f}" if sims else "0.0000",
+                "sim_over_0.8(≥0.8)": f"{ratio:.2f}",
+            })
+            # 누락보정
+            for k in ["timestamp", "model", "pot_file", "duration_sec", "git_commit", "git_branch"]:
+                if k not in fields:
+                    fields.append(k)
+
         with csv_path.open("w", newline="", encoding="utf-8") as f:
-            writer = csv.DictWriter(f, fieldnames=fields, quoting=csv.QUOTE_ALL)
-            writer.writeheader()
-            writer.writerows(rows)
-        print(f"[quality] Updated only the last row in: {csv_path}")
+            w = csv.DictWriter(f, fieldnames=fields)
+            w.writeheader()
+            w.writerows(rows)
+        print(f"[quality] experiments.csv updated: {csv_path}")
     else:
         print(f"[quality] experiments.csv not found, skip update: {csv_path}")
 
